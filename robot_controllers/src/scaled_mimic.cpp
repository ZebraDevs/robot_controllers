/*********************************************************************
 *  Software License Agreement (BSD License)
 *
 *  Copyright (c) 2015, Fetch Robotics Inc.
 *  All rights reserved.
 *
 *  Redistribution and use in source and binary forms, with or without
 *  modification, are permitted provided that the following conditions
 *  are met:
 *
 *   * Redistributions of source code must retain the above copyright
 *     notice, this list of conditions and the following disclaimer.
 *   * Redistributions in binary form must reproduce the above
 *     copyright notice, this list of conditions and the following
 *     disclaimer in the documentation and/or other materials provided
 *     with the distribution.
 *   * Neither the name of Fetch Robotics Inc. nor the names of its
 *     contributors may be used to endorse or promote products derived
 *     from this software without specific prior written permission.
 *
 *  THIS SOFTWARE IS PROVIDED BY THE COPYRIGHT HOLDERS AND CONTRIBUTORS
 *  "AS IS" AND ANY EXPRESS OR IMPLIED WARRANTIES, INCLUDING, BUT NOT
 *  LIMITED TO, THE IMPLIED WARRANTIES OF MERCHANTABILITY AND FITNESS
 *  FOR A PARTICULAR PURPOSE ARE DISCLAIMED. IN NO EVENT SHALL THE
 *  COPYRIGHT OWNER OR CONTRIBUTORS BE LIABLE FOR ANY DIRECT, INDIRECT,
 *  INCIDENTAL, SPECIAL, EXEMPLARY, OR CONSEQUENTIAL DAMAGES (INCLUDING,
 *  BUT NOT LIMITED TO, PROCUREMENT OF SUBSTITUTE GOODS OR SERVICES;
 *  LOSS OF USE, DATA, OR PROFITS; OR BUSINESS INTERRUPTION) HOWEVER
 *  CAUSED AND ON ANY THEORY OF LIABILITY, WHETHER IN CONTRACT, STRICT
 *  LIABILITY, OR TORT (INCLUDING NEGLIGENCE OR OTHERWISE) ARISING IN
 *  ANY WAY OUT OF THE USE OF THIS SOFTWARE, EVEN IF ADVISED OF THE
 *  POSSIBILITY OF SUCH DAMAGE.
 *********************************************************************/

// Author: Michael Ferguson

<<<<<<< HEAD
#include <string>
#include <vector>
=======
#include <pluginlib/class_list_macros.hpp>
#include <robot_controllers/scaled_mimic.h>
#include "robot_controllers/mimic_joint_handle.h"
>>>>>>> 42f2ddc1

#include "pluginlib/class_list_macros.hpp"
#include "robot_controllers/scaled_mimic.h"

PLUGINLIB_EXPORT_CLASS(robot_controllers::ScaledMimicController,
                       robot_controllers_interface::Controller)

namespace robot_controllers
{

int ScaledMimicController::init(const std::string& name,
                                rclcpp::Node::SharedPtr node,
                                robot_controllers_interface::ControllerManagerPtr manager)
{
  // We absolutely need access to the controller manager
  if (!manager)
  {
    initialized_ = false;
    return -1;
  }

  Controller::init(name, node, manager);

  // Setup Joints, Params
<<<<<<< HEAD
  std::string mimic = node->declare_parameter<std::string>(getName() + ".mimic_joint",
                                                           "torso_lift_joint");
  std::string controlled = node->declare_parameter<std::string>(getName() + ".mimic_joint",
                                                                "bellows_joint");
=======
  std::string mimic = node->declare_parameter<std::string>(getName() + ".mimic_joint", "torso_lift_joint");
>>>>>>> 42f2ddc1
  joint_to_mimic_ = manager->getJointHandle(mimic);
  if (joint_to_mimic_ == nullptr)
  {
    RCLCPP_ERROR(rclcpp::get_logger(getName()), "Could not get %s", mimic.c_str());
    initialized_ = false;
    return -1;
  }
  std::string controlled = node->declare_parameter<std::string>(getName() + ".controlled_joint", "bellows_joint");
  joint_to_control_ = manager->getJointHandle(controlled);
  if (joint_to_control_ == nullptr)
  {
    RCLCPP_WARN(rclcpp::get_logger(getName()), "Could not get %s, automatically creating it", controlled.c_str());
    robot_controllers_interface::JointHandlePtr joint =
      std::make_shared<MimicJointHandle>(controlled, joint_to_mimic_);
    manager->addJointHandle(joint);
    joint_to_control_ = joint;
  }
  scale_ = node->declare_parameter<double>(getName() + ".mimic_scale", 1.0);

  initialized_ = true;

  // Should we autostart?
  bool autostart = node->declare_parameter<bool>(getName() + ".autostart", false);
  if (autostart)
    manager->requestStart(getName());

  return 0;
}

bool ScaledMimicController::start()
{
  if (!initialized_)
  {
    // Can't log, no logger available
    return false;
  }
  return true;
}

bool ScaledMimicController::stop(bool force)
{
  (void) force;

  // Stop me anytime
  return true;
}

bool ScaledMimicController::reset()
{
  // Nothing to do here
  return true;
}

void ScaledMimicController::update(const rclcpp::Time& now, const rclcpp::Duration& dt)
{
  (void) now;
  (void) dt;

  if (!initialized_)
    return;

  joint_to_control_->setPosition(scale_ * joint_to_mimic_->getPosition(), 0, 0);
}

std::vector<std::string> ScaledMimicController::getCommandedNames()
{
  std::vector<std::string> names;
  names.push_back(joint_to_control_->getName());
  return names;
}

std::vector<std::string> ScaledMimicController::getClaimedNames()
{
  // Claimed == commanded.
  return getCommandedNames();
}

}  // namespace robot_controllers<|MERGE_RESOLUTION|>--- conflicted
+++ resolved
@@ -34,17 +34,12 @@
 
 // Author: Michael Ferguson
 
-<<<<<<< HEAD
 #include <string>
 #include <vector>
-=======
-#include <pluginlib/class_list_macros.hpp>
-#include <robot_controllers/scaled_mimic.h>
-#include "robot_controllers/mimic_joint_handle.h"
->>>>>>> 42f2ddc1
 
 #include "pluginlib/class_list_macros.hpp"
 #include "robot_controllers/scaled_mimic.h"
+#include "robot_controllers/mimic_joint_handle.h"
 
 PLUGINLIB_EXPORT_CLASS(robot_controllers::ScaledMimicController,
                        robot_controllers_interface::Controller)
@@ -66,14 +61,8 @@
   Controller::init(name, node, manager);
 
   // Setup Joints, Params
-<<<<<<< HEAD
   std::string mimic = node->declare_parameter<std::string>(getName() + ".mimic_joint",
                                                            "torso_lift_joint");
-  std::string controlled = node->declare_parameter<std::string>(getName() + ".mimic_joint",
-                                                                "bellows_joint");
-=======
-  std::string mimic = node->declare_parameter<std::string>(getName() + ".mimic_joint", "torso_lift_joint");
->>>>>>> 42f2ddc1
   joint_to_mimic_ = manager->getJointHandle(mimic);
   if (joint_to_mimic_ == nullptr)
   {
